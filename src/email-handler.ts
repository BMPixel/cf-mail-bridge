--- conflicted
+++ resolved
@@ -8,11 +8,7 @@
     private turndownService: any;
     private resendService: ResendEmailService;
 
-<<<<<<< HEAD
-    constructor(private dbService: DatabaseService) {
-=======
     constructor(private dbService: DatabaseService, private env?: Env) {
->>>>>>> 6c3a41a1
         this.turndownService = new TurndownService({
             headingStyle: 'atx',
             codeBlockStyle: 'fenced',
